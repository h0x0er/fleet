import config from "./config";

const { actions } = config;

<<<<<<< HEAD
=======
export const LOAD_PAGINATED = "LOAD_PAGINATED";
export const REFETCH_HOST_START = "REFETCH_HOST_START";
export const REFETCH_HOST_SUCCESS = "REFETCH_HOST_SUCCESS";
export const REFETCH_HOST_FAILURE = "REFETCH_HOST";

export const loadPaginated = () => {
  const { loadRequest } = actions;
  return (dispatch) => {
    dispatch(loadRequest());

    return Kolide.hosts;
  };
};

export const refetchHostSuccess = (data) => {
  return { type: REFETCH_HOST_SUCCESS, payload: { data } };
};

export const refetchHostFailure = (errors) => {
  return { type: REFETCH_HOST_FAILURE, payload: { errors } };
};

export const refetchHostStart = (host) => {
  return (dispatch) => {
    return Kolide.hosts
      .refetch(host)
      .then((data) => {
        dispatch(refetchHostSuccess(data));
        return data;
      })
      .catch((errors) => {
        dispatch(refetchHostFailure(errors));

        throw errors;
      });
  };
};

>>>>>>> b072fd5f
export default {
  ...actions,
  refetchHostSuccess,
  refetchHostFailure,
  refetchHostStart,
};<|MERGE_RESOLUTION|>--- conflicted
+++ resolved
@@ -1,9 +1,8 @@
+import Kolide from "kolide";
 import config from "./config";
 
 const { actions } = config;
 
-<<<<<<< HEAD
-=======
 export const LOAD_PAGINATED = "LOAD_PAGINATED";
 export const REFETCH_HOST_START = "REFETCH_HOST_START";
 export const REFETCH_HOST_SUCCESS = "REFETCH_HOST_SUCCESS";
@@ -42,7 +41,6 @@
   };
 };
 
->>>>>>> b072fd5f
 export default {
   ...actions,
   refetchHostSuccess,
