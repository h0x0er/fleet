--- conflicted
+++ resolved
@@ -9,11 +9,7 @@
     max-width: 420px;
 
     em {
-<<<<<<< HEAD
-      color: $core-fleet-black;
-=======
       color: $core-fleet-blue;
->>>>>>> 0f48eb85
       font-size: 0.8em;
     }
   }
@@ -61,11 +57,7 @@
   }
 
   &__text-results {
-<<<<<<< HEAD
-    color: $core-fleet-black;
-=======
     color: $core-fleet-blue;
->>>>>>> 0f48eb85
   }
 
   &__btn-wrapper {
