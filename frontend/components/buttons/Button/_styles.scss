$base-class: "button";

@mixin button-variant($color, $hover: null, $active: null, $inverse: null) {
  background-color: $color;

  @if $inverse {
    &:hover {
      border: 2px solid $hover;
      color: $hover;
    }

    &:active {
      border: 2px solid $active;
      color: $active;
    }
  } @else {
    &:hover {
      background-color: $hover;
    }

    &:active {
      background-color: $active;
    }
  }
}

.#{$base-class} {
  @include button-variant($core-vibrant-blue);
  transition: color 150ms ease-in-out, background 150ms ease-in-out,
    top 50ms ease-in-out, box-shadow 50ms ease-in-out, border 50ms ease-in-out;
  position: relative;
  color: $core-white;
  text-decoration: none;
  flex-direction: row;
  justify-content: center;
  align-items: center;
  padding: $pad-small $pad-medium;
<<<<<<< HEAD
  border-radius: $border-radius;
  font-size: $x-small;
=======
  border-radius: 4px;
  font-size: $small;
>>>>>>> 0f48eb85
  font-family: "Nunito Sans", sans-serif;
  font-weight: $bold;
  display: inline-flex;
  height: 38px;
  top: 0;
  border: 0;
  cursor: pointer;

  &:focus {
    outline: none;
  }

  &--brand {
    @include button-variant(
      $core-vibrant-blue,
      $core-vibrant-blue-over,
      $core-vibrant-blue-down
    );
  }

  &--success {
    @include button-variant($ui-success);
  }

  &--alert {
    @include button-variant(
      $ui-error,
      $core-vibrant-red-over,
      $core-vibrant-red-down
    );
  }

  &--blue-green {
    @include button-variant($ui-success);
  }

  &--grey {
    @include button-variant(
      $core-fleet-blue,
      $core-fleet-blue-over,
      $core-fleet-blue-down
    );
  }

  &--warning {
    @include button-variant($ui-warning);
  }

  &--link {
    @include button-variant($core-fleet-purple);
  }

  &--label {
    @include button-variant(
      $ui-off-white,
      $core-vibrant-blue-over,
      null,
      $inverse: true
    );
    color: $core-vibrant-blue;
    border: 1px solid $core-vibrant-blue;
    box-sizing: border-box;
    font-size: $xx-small;
    padding: $pad-xsmall 10px;
    height: 24px;

    &:active {
      box-shadow: inset 2px 2px 2px rgba(0, 0, 0, 0.25);
    }

    &:hover {
      border: 1px solid $core-vibrant-blue;
    }
  }

  &--text-link {
    @include button-variant(transparent);
    border: 0;
    box-shadow: none;
    color: $core-vibrant-blue;
    font-size: $x-small;
    cursor: pointer;
    margin: 0;
    padding: 0;
    height: auto;
    line-height: normal;

    &:active {
      color: $core-vibrant-blue-down;
      box-shadow: none;
      top: 0;
    }

    &:focus {
      outline: none;
    }

    &:hover {
      color: $core-vibrant-blue-over;
      background-color: transparent;
      box-shadow: none;
      text-decoration: underline;
    }
  }

  &--inverse {
    @include button-variant(
      $core-white,
      $core-vibrant-blue-over,
      $core-vibrant-blue-down,
      $inverse: true
    );
    color: $core-vibrant-blue;
    border: 2px solid $core-vibrant-blue;
    box-sizing: border-box;
  }

  &--inverse-alert {
    @include button-variant(
      $core-white,
      $core-vibrant-red-over,
      $core-vibrant-red-down,
      $inverse: true
    );
    color: $ui-error;
    border: 2px solid $ui-error;
    box-sizing: border-box;
  }

  &--block {
    display: block;
    width: 100%;
  }

  &--disabled {
    opacity: 0.4;
    filter: grayscale(1);
    cursor: default;

    &:hover {
      cursor: default;
    }
  }

  &--unstyled {
    @include button-variant(transparent);
    border: 0;
    box-shadow: none;
    color: $core-fleet-black;
    cursor: pointer;
    margin: 0;
    padding: 0;
    height: auto;
    line-height: normal;

    &:active {
      box-shadow: none;
      top: 0;
    }

    &:focus {
      outline: none;
    }

    &:hover {
      background-color: transparent;
      box-shadow: none;
    }
  }

  &--unstyled-modal-query {
    @include button-variant(transparent);
    border: 0;
    box-shadow: none;
    color: $core-fleet-black;
    cursor: pointer;
    margin: 0;
    padding: 15px 12px;
    height: auto;
    line-height: normal;
    display: block;
    width: 100%;
    border-radius: 0px;
    border-bottom: 1px solid $ui-fleet-blue-15;

    &:active {
      box-shadow: none;
      top: 0;
    }

    &:focus {
      outline: none;
    }

    &:hover {
      background-color: $ui-vibrant-blue-10;
      box-shadow: none;
    }
  }

  &--contextual-nav-item {
    @include button-variant(transparent, $ui-vibrant-blue-10);
    display: flex;
    justify-content: space-between;
  }
}<|MERGE_RESOLUTION|>--- conflicted
+++ resolved
@@ -35,13 +35,8 @@
   justify-content: center;
   align-items: center;
   padding: $pad-small $pad-medium;
-<<<<<<< HEAD
-  border-radius: $border-radius;
-  font-size: $x-small;
-=======
   border-radius: 4px;
   font-size: $small;
->>>>>>> 0f48eb85
   font-family: "Nunito Sans", sans-serif;
   font-weight: $bold;
   display: inline-flex;
