--- conflicted
+++ resolved
@@ -3,17 +3,11 @@
 
   &__page-description {
     font-size: $x-small;
-<<<<<<< HEAD
-    color: $core-fleet-blue;
-=======
     color: $core-fleet-black;
->>>>>>> 0f48eb85
     @include sticky-settings-description;
     padding-bottom: $pad-medium;
   }
 
-<<<<<<< HEAD
-=======
   &__wrapper {
     border: solid 1px $ui-fleet-blue-15;
     border-radius: 6px;
@@ -69,7 +63,6 @@
     width: 100%;
   }
 
->>>>>>> 0f48eb85
   &__smtp-warning-wrapper {
     width: 100%;
   }
@@ -81,9 +74,6 @@
     margin-left: $pad-medium;
   }
 
-<<<<<<< HEAD
-  &__create-user-modal {
-=======
   &__user-count {
     font-size: $x-small;
     font-weight: $bold;
@@ -104,7 +94,6 @@
   }
 
   &__invite-modal {
->>>>>>> 0f48eb85
     &.modal__modal_container {
       width: 540px;
     }
