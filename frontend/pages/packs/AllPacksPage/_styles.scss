--- conflicted
+++ resolved
@@ -21,11 +21,7 @@
 
     &--delete {
       i {
-<<<<<<< HEAD
-        color: $core-fleet-black;
-=======
         color: $core-fleet-blue;
->>>>>>> 0f48eb85
       }
     }
   }
@@ -59,11 +55,7 @@
       top: 36px;
       left: 9px;
       font-size: 18px;
-<<<<<<< HEAD
-      color: $core-fleet-black;
-=======
       color: $ui-gray;
->>>>>>> 0f48eb85
     }
   }
 
@@ -72,11 +64,7 @@
   }
 
   &__wrapper {
-<<<<<<< HEAD
-    padding: $pad-xxlarge $pad-xlarge;
-=======
     padding: $pad-xxlarge 30px;
->>>>>>> 0f48eb85
   }
 
   &__table {
