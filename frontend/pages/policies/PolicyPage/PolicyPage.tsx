import React, { useState, useEffect, useContext } from "react";
import { useQuery, useMutation } from "react-query";
import { InjectedRouter, Params } from "react-router/lib/Router";

// @ts-ignore
import Fleet from "fleet"; // @ts-ignore
import { AppContext } from "context/app";
import { PolicyContext } from "context/policy";
import { QUERIES_PAGE_STEPS } from "utilities/constants";
import globalPoliciesAPI from "services/entities/global_policies"; // @ts-ignore
import teamPoliciesAPI from "services/entities/team_policies"; // @ts-ignore
import hostAPI from "services/entities/hosts"; // @ts-ignore
import { IPolicyFormData, IPolicy } from "interfaces/policy";
import { ITarget } from "interfaces/target";
import { IHost } from "interfaces/host";

import QuerySidePanel from "components/side_panels/QuerySidePanel";
import QueryEditor from "pages/policies/PolicyPage/screens/QueryEditor";
import SelectTargets from "pages/policies/PolicyPage/screens/SelectTargets";
import RunQuery from "pages/policies/PolicyPage/screens/RunQuery";
import ExternalURLIcon from "../../../../assets/images/icon-external-url-12x12@2x.png";

interface IPolicyPageProps {
  router: InjectedRouter;
  params: Params;
  location: any; // no type in react-router v3
}

interface IStoredPolicyResponse {
  policy: IPolicy;
}

interface IHostResponse {
  host: IHost;
}

const baseClass = "policy-page";

const PolicyPage = ({
  router,
  params: { id: paramsPolicyId },
  location: { query: URLQuerySearch },
}: IPolicyPageProps): JSX.Element => {
  const policyIdForEdit = paramsPolicyId ? parseInt(paramsPolicyId, 10) : null;
  const {
    isGlobalAdmin,
    isGlobalMaintainer,
    isAnyTeamMaintainerOrTeamAdmin,
  } = useContext(AppContext);
  const {
    selectedOsqueryTable,
    setSelectedOsqueryTable,
    lastEditedQueryName,
    lastEditedQueryDescription,
    lastEditedQueryBody,
    setLastEditedQueryName,
    setLastEditedQueryDescription,
    setLastEditedQueryBody,
<<<<<<< HEAD
    setLastEditedQueryPlatform,
=======
    setLastEditedQueryResolution,
>>>>>>> 5a2ed6f3
  } = useContext(PolicyContext);

  const [step, setStep] = useState<string>(QUERIES_PAGE_STEPS[1]);
  const [selectedTargets, setSelectedTargets] = useState<ITarget[]>([]);
  const [isLiveQueryRunnable, setIsLiveQueryRunnable] = useState<boolean>(true);
  const [isSidebarOpen, setIsSidebarOpen] = useState<boolean>(true);
  const [
    showOpenSchemaActionText,
    setShowOpenSchemaActionText,
  ] = useState<boolean>(false);

  // disabled on page load so we can control the number of renders
  // else it will re-populate the context on occasion
  const {
    isLoading: isStoredPolicyLoading,
    data: storedPolicy,
    error: storedPolicyError,
    refetch: refetchStoredPolicy,
  } = useQuery<IStoredPolicyResponse, Error, IPolicy>(
    ["query", policyIdForEdit],
    () => globalPoliciesAPI.load(policyIdForEdit as number),
    {
      enabled: false,
      refetchOnWindowFocus: false,
      select: (data: IStoredPolicyResponse) => data.policy,
      onSuccess: (returnedQuery) => {
        setLastEditedQueryName(returnedQuery.name);
        setLastEditedQueryDescription(returnedQuery.description);
        setLastEditedQueryBody(returnedQuery.query);
<<<<<<< HEAD
        setLastEditedQueryPlatform(returnedQuery.platform);
=======
        setLastEditedQueryResolution(returnedQuery.resolution);
>>>>>>> 5a2ed6f3
      },
    }
  );

  // if URL is like `/policies/1?host_ids=22`, add the host
  // to the selected targets automatically
  useQuery<IHostResponse, Error, IHost>(
    "hostFromURL",
    () => hostAPI.load(parseInt(URLQuerySearch.host_ids as string, 10)),
    {
      enabled: !!URLQuerySearch.host_ids,
      select: (data: IHostResponse) => data.host,
      onSuccess: (data) => {
        const targets = selectedTargets;
        const hostTarget = data as any; // intentional so we can add to the object

        hostTarget.target_type = "hosts";

        targets.push(hostTarget as IHost);
        setSelectedTargets([...targets]);
      },
    }
  );

  const {
    mutateAsync: createPolicy,
  } = useMutation((formData: IPolicyFormData) =>
    formData.team_id
      ? teamPoliciesAPI.create(formData)
      : globalPoliciesAPI.create(formData)
  );

  useEffect(() => {
    const detectIsFleetQueryRunnable = () => {
      Fleet.status.live_query().catch(() => {
        setIsLiveQueryRunnable(false);
      });
    };

    detectIsFleetQueryRunnable();

    // TODO: Find a better way to handle the intial page load. Setting default
    // values for last edited query here causes issues on page refreshes
    // for components like PolicyForm. Why do we need to set default
    // query like this when there is an existing query (ask Martavis)?
    // NOTE: This issue also exists in the QueryPage flow
    !!policyIdForEdit && refetchStoredPolicy();
<<<<<<< HEAD
    setLastEditedQueryName(DEFAULT_POLICY.name);
    setLastEditedQueryDescription(DEFAULT_POLICY.description);
    setLastEditedQueryBody(DEFAULT_POLICY.query);
    setLastEditedQueryPlatform(DEFAULT_POLICY.platform);
=======
>>>>>>> 5a2ed6f3
  }, []);

  useEffect(() => {
    setShowOpenSchemaActionText(!isSidebarOpen);
  }, [isSidebarOpen]);

  const onOsqueryTableSelect = (tableName: string) => {
    setSelectedOsqueryTable(tableName);
  };

  const onCloseSchemaSidebar = () => {
    setIsSidebarOpen(false);
  };

  const onOpenSchemaSidebar = () => {
    setIsSidebarOpen(true);
  };

  const renderLiveQueryWarning = (): JSX.Element | null => {
    if (isLiveQueryRunnable) {
      return null;
    }

    return (
      <div className={`${baseClass}__warning`}>
        <div className={`${baseClass}__message`}>
          <p>
            Fleet is unable to run a live query. Refresh the page or log in
            again. If this keeps happening please{" "}
            <a
              target="_blank"
              rel="noopener noreferrer"
              href="https://github.com/fleetdm/fleet/issues/new/choose"
            >
              file an issue <img alt="" src={ExternalURLIcon} />
            </a>
          </p>
        </div>
      </div>
    );
  };

  const renderScreen = () => {
    const step1Opts = {
      router,
      baseClass,
      policyIdForEdit,
      showOpenSchemaActionText,
      storedPolicy,
      isStoredPolicyLoading,
      storedPolicyError,
      createPolicy,
      onOsqueryTableSelect,
      goToSelectTargets: () => setStep(QUERIES_PAGE_STEPS[2]),
      onOpenSchemaSidebar,
      renderLiveQueryWarning,
    };

    const step2Opts = {
      baseClass,
      selectedTargets: [...selectedTargets],
      policyIdForEdit,
      goToQueryEditor: () => setStep(QUERIES_PAGE_STEPS[1]),
      goToRunQuery: () => setStep(QUERIES_PAGE_STEPS[3]),
      setSelectedTargets,
    };

    const step3Opts = {
      selectedTargets,
      storedPolicy,
      policyIdForEdit,
      setSelectedTargets,
      goToQueryEditor: () => setStep(QUERIES_PAGE_STEPS[1]),
    };

    switch (step) {
      case QUERIES_PAGE_STEPS[2]:
        return <SelectTargets {...step2Opts} />;
      case QUERIES_PAGE_STEPS[3]:
        return <RunQuery {...step3Opts} />;
      default:
        return <QueryEditor {...step1Opts} />;
    }
  };

  const isFirstStep = step === QUERIES_PAGE_STEPS[1];
  const sidebarClass = isFirstStep && isSidebarOpen && "has-sidebar";
  const showSidebar =
    isFirstStep &&
    isSidebarOpen &&
    (isGlobalAdmin || isGlobalMaintainer || isAnyTeamMaintainerOrTeamAdmin);

  return (
    <div className={`${baseClass} ${sidebarClass}`}>
      <div className={`${baseClass}__content`}>{renderScreen()}</div>
      {showSidebar && (
        <QuerySidePanel
          onOsqueryTableSelect={onOsqueryTableSelect}
          selectedOsqueryTable={selectedOsqueryTable}
          onClose={onCloseSchemaSidebar}
        />
      )}
    </div>
  );
};

export default PolicyPage;<|MERGE_RESOLUTION|>--- conflicted
+++ resolved
@@ -56,11 +56,8 @@
     setLastEditedQueryName,
     setLastEditedQueryDescription,
     setLastEditedQueryBody,
-<<<<<<< HEAD
     setLastEditedQueryPlatform,
-=======
     setLastEditedQueryResolution,
->>>>>>> 5a2ed6f3
   } = useContext(PolicyContext);
 
   const [step, setStep] = useState<string>(QUERIES_PAGE_STEPS[1]);
@@ -90,11 +87,8 @@
         setLastEditedQueryName(returnedQuery.name);
         setLastEditedQueryDescription(returnedQuery.description);
         setLastEditedQueryBody(returnedQuery.query);
-<<<<<<< HEAD
         setLastEditedQueryPlatform(returnedQuery.platform);
-=======
         setLastEditedQueryResolution(returnedQuery.resolution);
->>>>>>> 5a2ed6f3
       },
     }
   );
@@ -142,13 +136,6 @@
     // query like this when there is an existing query (ask Martavis)?
     // NOTE: This issue also exists in the QueryPage flow
     !!policyIdForEdit && refetchStoredPolicy();
-<<<<<<< HEAD
-    setLastEditedQueryName(DEFAULT_POLICY.name);
-    setLastEditedQueryDescription(DEFAULT_POLICY.description);
-    setLastEditedQueryBody(DEFAULT_POLICY.query);
-    setLastEditedQueryPlatform(DEFAULT_POLICY.platform);
-=======
->>>>>>> 5a2ed6f3
   }, []);
 
   useEffect(() => {
