---
apiVersion: v1
kind: query
spec:
  name: Count Apple applications installed
  platforms: macOS
  description: Count the number of Apple applications installed on the machine.
  query: SELECT COUNT(*) FROM apps WHERE bundle_identifier LIKE 'com.apple.%';
  purpose: Informational
  contributors: mike-j-thomas,noahtalerman,mikermcneil
---
apiVersion: v1
kind: query
spec:
  name: Get OpenSSL versions
  platforms: Linux
  description: Retrieves the OpenSSL version.
  query: SELECT name AS name, version AS version, 'deb_packages' AS source FROM deb_packages WHERE name LIKE 'openssl%' UNION SELECT name AS name, version AS version, 'apt_sources' AS source FROM apt_sources WHERE name LIKE 'openssl%' UNION SELECT name AS name, version AS version, 'rpm_packages' AS source FROM rpm_packages WHERE name LIKE 'openssl%';
  purpose: Informational
  contributors: zwass
---
apiVersion: v1
kind: query
spec:
  name: Get whether Gatekeeper is disabled
  platforms: macOS
  description: Gatekeeper tries to ensure only trusted software is run on a mac machine.
  query: SELECT * FROM gatekeeper WHERE assessments_enabled = 0;
  purpose: Informational
  contributors: zwass
---
apiVersion: v1
kind: query
spec:
  name: Get authorized SSH keys
  platforms: macOS, Linux
  description: Presence of authorized SSH keys may be unusual on laptops. Could be completely normal on servers, but may be worth auditing for unusual keys and/or changes.
  query: SELECT username, authorized_keys. * FROM users CROSS JOIN authorized_keys USING (uid);
  purpose: Informational
  remediation: Check out the linked table (https://github.com/fleetdm/fleet/blob/32b4d53e7f1428ce43b0f9fa52838cbe7b413eed/handbook/queries/detect-hosts-with-high-severity-vulnerable-versions-of-openssl.md#table-of-vulnerable-openssl-versions) to determine if the installed version is a high severity vulnerability and view the corresponding CVE(s)
  contributors: mike-j-thomas
---
apiVersion: v1
kind: query
spec:
  name: Get authorized keys for Local Accounts
  platforms: macOS, Linux
  description: List authorized_keys for each user on the system.
  query: SELECT * FROM users CROSS JOIN authorized_keys USING (uid);
  purpose: Informational
  contributors: anelshaer
---
apiVersion: v1
kind: query
spec:
  name: Get authorized keys for Domain Joined Accounts
  platforms: macOS, Linux
  description: List authorized_keys for each user on the system.
  query: SELECT *  FROM users CROSS JOIN  authorized_keys USING(uid) WHERE  username IN (SELECT distinct(username) FROM last);
  purpose: Informational
  contributors: anelshaer
---
apiVersion: v1
kind: query
spec:
  name: Get crashes
  platforms: macOS
  description: Retrieve application, system, and mobile app crash logs.
  query: SELECT uid, datetime, responsible, exception_type, identifier, version, crash_path FROM users CROSS JOIN crashes USING (uid);
  purpose: Informational
  contributors: zwass
---
apiVersion: v1
kind: query
spec:
  name: Get installed Chrome Extensions
  platforms: macOS, Linux, Windows, FreeBSD
  description: List installed Chrome Extensions for all users.
  query: SELECT * FROM users CROSS JOIN chrome_extensions USING (uid);
  purpose: Informational
  contributors: zwass
---
apiVersion: v1
kind: query
spec:
  name: Get installed FreeBSD software
  platforms: FreeBSD
  description: Get all software installed on a FreeBSD computer, including browser plugins and installed packages. Note, this does not included other running processes in the processes table.
  query: SELECT name AS name, version AS version, 'Browser plugin (Chrome)' AS type, 'chrome_extensions' AS source FROM chrome_extensions UNION SELECT name AS name, version AS version, 'Browser plugin (Firefox)' AS type, 'firefox_addons' AS source FROM firefox_addons UNION SELECT name AS name, version AS version, 'Package (Atom)' AS type, 'atom_packages' AS source FROM atom_packages UNION SELECT name AS name, version AS version, 'Package (Python)' AS type, 'python_packages' AS source FROM python_packages UNION SELECT name AS name, version AS version, 'Package (pkg)' AS type, 'pkg_packages' AS source FROM pkg_packages;
  purpose: Informational
  contributors: zwass
---
apiVersion: v1
kind: query
spec:
  name: Get Homebrew Packages
  platforms: macOS
  description: Get the installed homebrew package database.
  query: SELECT * FROM homebrew_packages;
  purpose: Informational
  contributors: zwass
---
apiVersion: v1
kind: query
spec:
  name: Get installed Linux software
  platforms: Linux
  description: Get all software installed on a Linux computer, including browser plugins and installed packages. Note, this does not included other running processes in the processes table.
  query: SELECT name AS name, version AS version, 'Package (APT)' AS type, 'apt_sources' AS source FROM apt_sources UNION SELECT name AS name, version AS version, 'Package (deb)' AS type, 'deb_packages' AS source FROM deb_packages UNION SELECT package AS name, version AS version, 'Package (Portage)' AS type, 'portage_packages' AS source FROM portage_packages UNION SELECT name AS name, version AS version, 'Package (RPM)' AS type, 'rpm_packages' AS source FROM rpm_packages UNION SELECT name AS name, '' AS version, 'Package (YUM)' AS type, 'yum_sources' AS source FROM yum_sources UNION SELECT name AS name, version AS version, 'Package (NPM)' AS type, 'npm_packages' AS source FROM npm_packages UNION SELECT name AS name, version AS version, 'Package (Atom)' AS type, 'atom_packages' AS source FROM atom_packages UNION SELECT name AS name, version AS version, 'Package (Python)' AS type, 'python_packages' AS source FROM python_packages;
  purpose: Informational
  contributors: zwass
---
apiVersion: v1
kind: query
spec:
  name: Get installed macOS software
  platforms: macOS
  description: Get all software installed on a macOS computer, including apps, browser plugins, and installed packages. Note, this does not included other running processes in the processes table.
  query: SELECT name AS name, bundle_short_version AS version, 'Application (macOS)' AS type, 'apps' AS source FROM apps UNION SELECT name AS name, version AS version, 'Package (Python)' AS type, 'python_packages' AS source FROM python_packages UNION SELECT name AS name, version AS version, 'Browser plugin (Chrome)' AS type, 'chrome_extensions' AS source FROM chrome_extensions UNION SELECT name AS name, version AS version, 'Browser plugin (Firefox)' AS type, 'firefox_addons' AS source FROM firefox_addons UNION SELECT name As name, version AS version, 'Browser plugin (Safari)' AS type, 'safari_extensions' AS source FROM safari_extensions UNION SELECT name AS name, version AS version, 'Package (Homebrew)' AS type, 'homebrew_packages' AS source FROM homebrew_packages;
  purpose: Informational
  contributors: zwass
---
apiVersion: v1
kind: query
spec:
  name: Get installed Safari extensions
  platforms: macOS
  description: Retrieves the list of installed Safari Extensions for all users in the target system.
  query: SELECT safari_extensions.* FROM users join safari_extensions USING (uid);
  purpose: Informational
  contributors: zwass
---
apiVersion: v1
kind: query
spec:
  name: Get installed Windows software
  platforms: Windows
  description: Get all software installed on a Windows computer, including programs, browser plugins, and installed packages. Note, this does not included other running processes in the processes table.
  query: SELECT name AS name, version AS version, 'Program (Windows)' AS type, 'programs' AS source FROM programs UNION SELECT name AS name, version AS version, 'Package (Python)' AS type, 'python_packages' AS source FROM python_packages UNION SELECT name AS name, version AS version, 'Browser plugin (IE)' AS type, 'ie_extensions' AS source FROM ie_extensions UNION SELECT name AS name, version AS version, 'Browser plugin (Chrome)' AS type, 'chrome_extensions' AS source FROM chrome_extensions UNION SELECT name AS name, version AS version, 'Browser plugin (Firefox)' AS type, 'firefox_addons' AS source FROM firefox_addons UNION SELECT name AS name, version AS version, 'Package (Chocolatey)' AS type, 'chocolatey_packages' AS source FROM chocolatey_packages UNION SELECT name AS name, version AS version, 'Package (Atom)' AS type, 'atom_packages' AS source FROM atom_packages UNION SELECT name AS name, version AS version, 'Package (Python)' AS type, 'python_packages' AS source FROM python_packages;
  purpose: Informational
  contributors: zwass
---
apiVersion: v1
kind: query
spec:
  name: Get laptops with failing batteries
  platforms: macOS
  description:
  query: SELECT * FROM battery WHERE health != 'Good' AND condition NOT IN ('', 'Normal');
  purpose: Informational
  contributors: zwass
---
apiVersion: v1
kind: query
spec:
  name: Get macOS disk free space percentage
  platforms: macOS
  description: Displays the percentage of free space available on the primary disk partition.
  query: SELECT (blocks_available * 100 / blocks) AS pct, * FROM mounts WHERE path = '/';
  purpose: Informational
  contributors: zwass
---
apiVersion: v1
kind: query
spec:
  name: Get mounts
  platforms: macOS, Linux
  description: Shows system mounted devices and filesystems (not process specific).
  query: SELECT device, device_alias, path, type, blocks_size FROM mounts;
  purpose: Informational
  contributors: zwass
---
apiVersion: v1
kind: query
spec:
  name: Get the version of the resident operating system
  platforms: macOS, Linux, Windows, FreeBSD
  description: Shows system mounted devices and filesystems (not process specific).
  query: SELECT * FROM os_version;
  purpose: Informational
  contributors: zwass
---
apiVersion: v1
kind: query
spec:
  name: Get platform info
  platforms: macOS
  description: Shows information about the host platform
  query: SELECT vendor, version, date, revision from platform_info;
  purpose: Informational
  contributors: zwass
---
apiVersion: v1
kind: query
spec:
  name: Get startup items
  platforms: macOS, Linux, Windows, FreeBSD
  description: Shows applications and binaries set as user/login startup items.
  query: SELECT * FROM startup_items;
  purpose: Informational
  contributors: zwass
---
apiVersion: v1
kind: query
spec:
  name: Get system logins and logouts
  platforms: macOS
  description: Get a list of system logins and logouts.
  query: SELECT * FROM last;
  purpose: Informational
  contributors: zwass
---
apiVersion: v1
kind: query
spec:
  name: Get current users with active shell/console on the system
  platforms: macOS, Linux, Windows, FreeBSD
  description: Get current users with active shell/console on the system and associated process
  query: SELECT user,host,time, p.name, p.cmdline, p.cwd, p.root FROM logged_in_users liu, processes p WHERE liu.pid = p.pid and liu.type='user' and liu.user <> '' ORDER BY time;
  purpose: Informational
  contributors: anelshaer
---
apiVersion: v1
kind: query
spec:
  name: Get system uptime
  platforms: macOS, Linux, Windows, FreeBSD
  description: Shows the system uptime.
  query: SELECT * FROM uptime;
  purpose: Informational
  contributors: zwass
---
apiVersion: v1
kind: query
spec:
  name: Get USB devices
  platforms: macOS, Linux
  description: Shows all USB devices that are actively plugged into the host system.
  query: SELECT * FROM usb_devices;
  purpose: Informational
  contributors: zwass
---
apiVersion: v1
kind: query
spec:
  name: Get wifi status
  platforms: macOS
  description: Shows information about the wifi network that a host is currently connected to.
  query: SELECT * FROM wifi_status;
  purpose: Informational
  contributors: zwass
---
apiVersion: v1
kind: query
spec:
  name: Get Windows machines with unencrypted hard disks
  platforms: Windows
  description:
  query: SELECT * FROM bitlocker_info WHERE protection_status = 0;
  purpose: Informational
  contributors: zwass
---
apiVersion: v1
kind: query
spec:
  name: Get disk encryption status
  platforms: macOS, Linux
  description: Disk encryption status and information.
  query: SELECT * FROM disk_encryption;
  purpose: Informational
  contributors: anelshaer
---
apiVersion: v1
kind: query
spec:
  name: Get unencrypted SSH keys for local accounts
  platforms: macOS, Linux, Windows, FreeBSD
  description: Identify SSH keys created without a passphrase which can be used in Lateral Movement (MITRE. TA0008)
  query: SELECT uid, username, description, path, encrypted FROM users CROSS JOIN user_ssh_keys using (uid) WHERE encrypted=0;
  purpose: Informational
  remediation: First, make the user aware about the impact of SSH keys.  Then rotate the unencrypted keys detected.
  contributors: anelshaer
---
apiVersion: v1
kind: query
spec:
  name: Get unencrypted SSH keys for domain joined accounts
  platforms: macOS, Linux, Windows, FreeBSD
  description: Identify SSH keys created without a passphrase which can be used in Lateral Movement (MITRE. TA0008)
  query: SELECT uid, username, description, path, encrypted FROM users CROSS JOIN user_ssh_keys using (uid) WHERE encrypted=0 and username in (SELECT distinct(username) FROM last);
  purpose: Informational
  remediation: First, make the user aware about the impact of SSH keys.  Then rotate the unencrypted keys detected.
  contributors: anelshaer
---
apiVersion: v1
kind: query
spec:
  name: Get crontab jobs
  platforms: macOS, Linux
  description: Line parsed values from system and user cron/tab.
  query: SELECT * FROM crontab;
  purpose: Informational
  contributors: anelshaer
---
apiVersion: v1
kind: query
spec:
  name: Get suid binaries
  platforms: macOS, Linux
  description: suid binaries in common locations.
  query: SELECT * FROM suid_bin;
  purpose: Informational
  contributors: zwass
---
apiVersion: v1
kind: query
spec:
  name: Get dynamic linker hijacking on Linux (MITRE. T1574.006)
  platforms: Linux
  description: Detect any processes that run with LD_PRELOAD environment variable
  query: SELECT env.pid, env.key, env.value, p.name,p.path, p.cmdline, p.cwd FROM process_envs env join processes p USING (pid) WHERE key='LD_PRELOAD';
  purpose: Informational
  remediation: Identify the process/binary detected and confirm with the system's owner.
  contributors: anelshaer
---
apiVersion: v1
kind: query
spec:
  name: Get dynamic linker hijacking on macOS (MITRE. T1574.006)
  platforms: macOS
  description: Detect any processes that run with DYLD_INSERT_LIBRARIES environment variable
  query: SELECT env.pid, env.key, env.value, p.name,p.path, p.cmdline, p.cwd FROM process_envs env join processes p USING (pid) WHERE key='DYLD_INSERT_LIBRARIES';
  purpose: Informational
  remediation: Identify the process/binary detected and confirm with the system's owner.
  contributors: anelshaer
---
apiVersion: v1
kind: query
spec:
  name: Get etc hosts entries
  platforms: macOS, Linux
  description: Line-parsed /etc/hosts
  query: SELECT * FROM etc_hosts WHERE address not in ('127.0.0.1', '::1');
  purpose: Informational
  contributors: anelshaer
---
apiVersion: v1
kind: query
spec:
  name: Get network interfaces
  platforms: macOS, Linux, Windows, FreeBSD
  description: Network interfaces MAC address
  query: SELECT a.interface, a.address, d.mac FROM interface_addresses a JOIN interface_details d USING (interface) WHERE address not in ('127.0.0.1', '::1');
  purpose: Informational
  contributors: anelshaer
---
apiVersion: v1
kind: query
spec:
  name: Get local user accounts
  platforms: macOS, Linux, Windows, FreeBSD
  description: Local user accounts (including domain accounts that have logged on locally (Windows)).
  query: SELECT uid, gid, username, description,directory, shell FROM users;
  purpose: Informational
  contributors: anelshaer
---
apiVersion: v1
kind: query
spec:
  name: Get active user accounts on servers
  platforms: Linux
  description: Domain Joined environment normally have root or other service account only and users are SSH-ing using their Domain Accounts.
  query: SELECT * FROM shadow WHERE password_status='active' and username!='root';
  purpose: Informational
  contributors: anelshaer
---
apiVersion: v1
kind: query
spec:
  name: Get Nmap scanner
  platforms: macOS, Linux, Windows, FreeBSD
  description: Get Nmap scanner process, as well as its user, parent, and process details.
  query: SELECT p.pid, name, p.path, cmdline, cwd, start_time, parent,
    (SELECT name FROM processes WHERE pid=p.parent) AS parent_name,
    (SELECT username FROM users WHERE uid=p.uid) AS username
    FROM processes as p WHERE cmdline like 'nmap%';
  purpose: Informational
  contributors: anelshaer
---
apiVersion: v1
kind: query
spec:
  name: Get docker images on a system
  platforms: macOS, Linux
  description: Docker images information, can be used on normal system or a kubenode.
  query: SELECT * FROM docker_images;
  purpose: Informational
  contributors: anelshaer
---
apiVersion: v1
kind: query
spec:
  name: Get docker running containers on a system
  platforms: macOS, Linux
  description: Docker containers information, can be used on normal system or a kubenode.
  query: SELECT * FROM docker_containers;
  purpose: Informational
  contributors: anelshaer
---
apiVersion: v1
kind: query
spec:
  name: Get docker running process on a system
  platforms: macOS, Linux
  description: Docker containers Processes, can be used on normal system or a kubenode.
  query: SELECT c.id, c.name, c.image, c.image_id, c.command, c.created, c.state, c.status, p.cmdline  FROM docker_containers c CROSS JOIN docker_container_processes p using(id);
  purpose: Informational
  contributors: anelshaer
---
apiVersion: v1
kind: query
spec:
  name: Get Windows print spooler remote code execution vulnerability
  platforms: Windows
  description: Detects devices that are potentially vulnerable to CVE-2021-1675 because the print spooler service is not disabled.
  query: SELECT CASE cnt WHEN 2 THEN "TRUE" ELSE "FALSE" END "Vulnerable" FROM (SELECT name start_type, COUNT(name) AS cnt FROM services WHERE name = 'NTDS' or (name = 'Spooler' and start_type <> 'DISABLED')) WHERE cnt = 2;
  purpose: Informational
  contributors: maravedi
---
apiVersion: v1
kind: query
spec:
  name: Get local users and their privileges
  platforms: macOS, Linux, Windows
  description: Collects the local user accounts and their respective user group.
  query: SELECT uid, username, type, groupname FROM users u JOIN groups g ON g.gid = u.gid;
  purpose: Informational
  contributors: noahtalerman
---
apiVersion: v1
kind: query
spec:
  name: Get processes that no longer exist on disk
  platforms: Linux, macOS, Windows
  description: Lists all processes of which the binary which launched them no longer exists on disk. Attackers often delete files from disk after launching process to mask presence.
  query: SELECT name, path, pid FROM processes WHERE on_disk = 0;
  purpose: Incident response
  contributors: alphabrevity
---
apiVersion: v1
kind: query
spec:
  name: Get user files matching a specific hash
  platforms: macOS, Linux
  description: Looks for specific hash in the Users/ directories for files that are less than 50MB (osquery file size limitation.)
  query: SELECT path, sha256 FROM hash WHERE path IN (SELECT path FROM file WHERE size < 50000000 AND path LIKE '/Users/%/Documents/%%') AND sha256 = '16d28cd1d78b823c4f961a6da78d67a8975d66cde68581798778ed1f98a56d75';
  purpose: Informational
  contributors: alphabrevity
---
apiVersion: v1
kind: query
spec:
  name: Get local administrator accounts on macOS
  platforms: macOS
  description: The query allows you to check macOS systems for local administrator accounts.
  query: SELECT uid, username, type, groupname FROM users u JOIN groups g ON g.gid = u.gid;
  purpose: Informational
  contributors: alphabrevity
---
apiVersion: v1
kind: query
spec:
  name: Get all listening ports, by process
  platforms: Linux, macOS, Windows
  description: List ports that are listening on all interfaces, along with the process to which they are attached.
  query: SELECT lp.address, lp.pid, lp.port, lp.protocol, p.name, p.path, p.cmdline FROM listening_ports lp JOIN processes p ON lp.pid = p.pid WHERE lp.address = "0.0.0.0";
  purpose: Informational
  contributors: alphabrevity
---
apiVersion: v1
kind: query
spec:
  name: Get whether TeamViewer is installed/running
  platforms: Windows
  description: Looks for the TeamViewer service running on machines. This is used often when attackers gain access to a machine, running TeamViewer to allow them to access a machine.
  query: SELECT display_name,status,s.pid,p.path FROM services AS s JOIN processes AS p USING(pid) WHERE s.name LIKE "%teamviewer%";
  purpose: Informational
  contributors: alphabrevity
---
apiVersion: v1
kind: query
spec:
  name: Get malicious Python backdoors
  platforms: macOS, Linux, Windows
  description: Watches for the backdoored Python packages installed on system. See (http://www.nbu.gov.sk/skcsirt-sa-20170909-pypi/index.html)
  query: SELECT CASE cnt WHEN 0 THEN "NONE_INSTALLED" ELSE "INSTALLED" END AS "Malicious Python Packages", package_name, package_version FROM (SELECT COUNT(name) AS cnt, name AS package_name, version AS package_version, path AS package_path FROM python_packages WHERE package_name IN ('acqusition', 'apidev-coop', 'bzip', 'crypt', 'django-server', 'pwd', 'setup-tools', 'telnet', 'urlib3', 'urllib'));
  purpose: Informational
  contributors: alphabrevity
---
apiVersion: v1
kind: query
spec:
  name: Check for artifacts of the Floxif trojan
  platforms: Windows
  description: Checks for artifacts from the Floxif trojan on Windows machines.
  query: SELECT * FROM registry WHERE path LIKE 'HKEY_LOCAL_MACHINE\\SOFTWARE\\Piriform\\Agomo%';
  purpose: Informational
  contributors: micheal-o
---
apiVersion: v1
kind: query
spec:
  name: Get shimcache table
  platforms: Windows
  description: Returns forensic data showing evidence of likely file execution, in addition to the last modified timestamp of the file, order of execution, full file path order of execution, and the order in which files were executed.
  query: select * from shimcache
  purpose: Informational
  contributors: puffyCid
---
apiVersion: v1
kind: query
spec:
<<<<<<< HEAD
  name: Get running docker containers
  platforms: macOS, Linux
  description: Returns the running Docker containers.
  query: SELECT id, name, image, image_id, state, status FROM docker_containers WHERE state = "running";
  purpose: Informational
  contributors: DominusKelvin
---
apiVersion: v1
kind: query
spec:
  name: Get Mac and Linux machines with unencrypted primary disks
  platforms: macOS, Linux
  description:
  query: SELECT * FROM mounts m, disk_encryption d WHERE m.path= "/" AND m.device = d.name AND d.encrypted = 0;
=======
  name: Get applications hogging memory
  platforms: macOS, Linux, Windows
  description: Returns top 10 applications or processes hogging memory the most.
  query: SELECT pid, name, ROUND((total_size * '10e-7'), 2) AS memory_used FROM processes ORDER BY total_size DESC LIMIT 10;
>>>>>>> b99028b1
  purpose: Informational
  contributors: DominusKelvin<|MERGE_RESOLUTION|>--- conflicted
+++ resolved
@@ -520,26 +520,19 @@
 apiVersion: v1
 kind: query
 spec:
-<<<<<<< HEAD
-  name: Get running docker containers
-  platforms: macOS, Linux
-  description: Returns the running Docker containers.
-  query: SELECT id, name, image, image_id, state, status FROM docker_containers WHERE state = "running";
-  purpose: Informational
-  contributors: DominusKelvin
----
-apiVersion: v1
-kind: query
-spec:
-  name: Get Mac and Linux machines with unencrypted primary disks
-  platforms: macOS, Linux
-  description:
-  query: SELECT * FROM mounts m, disk_encryption d WHERE m.path= "/" AND m.device = d.name AND d.encrypted = 0;
-=======
   name: Get applications hogging memory
   platforms: macOS, Linux, Windows
   description: Returns top 10 applications or processes hogging memory the most.
   query: SELECT pid, name, ROUND((total_size * '10e-7'), 2) AS memory_used FROM processes ORDER BY total_size DESC LIMIT 10;
->>>>>>> b99028b1
+  purpose: Informational
+  contributors: DominusKelvin
+---
+apiVersion: v1
+kind: query
+spec:
+  name: Get Mac and Linux machines with unencrypted primary disks
+  platforms: macOS, Linux
+  description:
+  query: SELECT * FROM mounts m, disk_encryption d WHERE m.path= "/" AND m.device = d.name AND d.encrypted = 0;
   purpose: Informational
   contributors: DominusKelvin